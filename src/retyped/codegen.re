open Modulegen.BsDecl;

open Modulegen.BsType;

exception CodegenTypeError string;

exception CodegenConstructorError string;

let rec bstype_name =
  fun
  | Regex => "regex"
  | Unit => "unit"
  | Null => "null"
  | Any => Genutils.Uid.uniq "any"
  | Object _ => "object"
  | AnyObject => "object"
  | AnyFunction => "function"
  | Number => "number"
  | Dict t => "dict_" ^ bstype_name t
  | String => "string"
  | Boolean => "bool"
  | Function _ => "func"
  | Typeof t => "typeof_" ^ bstype_name t
  | Array t => "array_" ^ bstype_name t
  | Tuple types => "tuple_of_" ^ (List.map bstype_name types |> String.concat "_")
  | Named s => String.uncapitalize_ascii s |> Genutils.normalize_name
  | Union types => union_types_to_name types
  | Class props => raise (CodegenTypeError "Unable to translate class into type name")
  | Optional t => bstype_name t
  | StringLiteral _ =>
    raise (CodegenTypeError "Cannot use string literal outside the context of a union type")
and union_types_to_name types => {
  let is_string_union =
    List.for_all
      (
        fun
        | StringLiteral _ => true
        | _ => false
      )
      types;
  if is_string_union {
    let type_names =
      List.map
        (
          fun
          | StringLiteral s => s
          | _ => raise (CodegenTypeError "Expected a StringLiteral when converting to union type")
        )
        types;
    Render.unionTypeStrings types::type_names ()
  } else {
    let type_names = List.map bstype_name types;
    String.concat "_or_" type_names
  }
};

type context = {type_params: list string};

let intctx = {type_params: []};

let rec bstype_to_code ::ctx=intctx =>
  fun
  | Regex => "Js.Re.t"
  | Dict t => "Js.Dict.t (" ^ bstype_to_code ::ctx t ^ ")"
  | Optional t => bstype_to_code ::ctx t
  | Unit => "unit"
  | Null => "null"
  | Array t => "array " ^ bstype_to_code ::ctx t
  | Tuple types => Render.tupleType types::(List.map (bstype_to_code ::ctx) types) ()
  | Any => "'any"
  | AnyObject => "'any"
  | AnyFunction => "'any"
  | Object props =>
    Render.objectType
      statements::(
        List.map
          (fun (key, type_of) => (Genutils.normalize_name key, bstype_to_code ::ctx type_of)) props
      )
      ()
  | Number => "float"
  | String => "string"
  | Boolean => "Js.boolean"
  | Named s =>
    (Genutils.is_type_param ctx.type_params s ? "'" : "") ^ String.uncapitalize_ascii s |> Genutils.normalize_name
  | Union types => union_types_to_name types
  | Typeof t => raise (CodegenTypeError "Typeof can only operate on variable declarations")
  | StringLiteral _ =>
    raise (CodegenTypeError "Cannot use string literal outside the context of a union type")
<<<<<<< HEAD
  | Function params rest_param rt => {
      let print (name, param) => (
        name,
        bstype_to_code param ^ (Genutils.is_optional (name, param) ? "?" : "")
      );
      Render.functionType
        formal_params::(List.map print params)
        rest_param::(
          switch rest_param {
          | Some p => Some (print p)
          | None => None
          }
        )
        has_optional::(List.exists Genutils.is_optional params)
        return_type::(bstype_to_code rt)
=======
  | Function type_params params rt => {
      let ctx = {type_params: type_params @ ctx.type_params};
      Render.functionType
        params::(
          List.map
            (
              fun (name, param) => (
                name,
                bstype_to_code ::ctx param ^ (Genutils.is_optional param ? "?" : "")
              )
            )
            params
        )
        has_optional::(List.exists (fun (name, t) => Genutils.is_optional t) params)
        return_type::(bstype_to_code ::ctx rt)
>>>>>>> 35677b27
        ()
    }
  | Class props => {
      let class_types =
        List.map
          (
            fun (key, type_of) => {
              let is_meth =
                switch type_of {
                | Function _ => true
                | _ => false
                };
              (key, bstype_to_code ::ctx type_of, is_meth)
            }
          )
          props;
      Render.classType types::class_types ()
    };

module Precode = {
  let rec bstype_precode def =>
    switch def {
    | Union types =>
      let types_precode = List.map bstype_precode types |> List.flatten;
      types_precode @ [string_of_union_types def types]
<<<<<<< HEAD
    | Function params rest_param rt =>
      List.map (fun (id, t) => bstype_precode t) params |>
      List.append (
        switch rest_param {
        | Some (_, t) => [bstype_precode t]
        | None => []
        }
      ) |> List.flatten
=======
    | Function type_params params rt =>
      List.map (fun (id, t) => bstype_precode t) params |> List.flatten
>>>>>>> 35677b27
    | Object types => List.map (fun (id, type_of) => bstype_precode type_of) types |> List.flatten
    | Class types => List.map (fun (id, type_of) => bstype_precode type_of) types |> List.flatten
    | Optional t => bstype_precode t
    | Array t => bstype_precode t
    | Dict t => bstype_precode t
    | _ => [""]
    }
  and string_of_union_types t types => {
    let is_string_union =
      List.for_all
        (
          fun
          | StringLiteral _ => true
          | _ => false
        )
        types;
    if is_string_union {
      ""
    } else {
      let union_name = bstype_name t;
      let union_types =
        List.map
          (fun type_of => (String.capitalize_ascii (bstype_name type_of), bstype_to_code type_of))
          types;
      Render.unionType name::union_name types::union_types ()
    }
  };
  let call_property_precode module_id var_name statements =>
    List.filter (fun (key, type_of) => key == "$$callProperty") statements |>
    List.map (
      fun (key, type_of) =>
        bstype_precode type_of @ [
          Render.variableDeclaration
            name::((var_name == "" ? Genutils.to_module_name module_id : var_name) ^ "_apply")
            module_id::(Genutils.to_module_name module_id)
            type_of::(bstype_to_code type_of)
            code::var_name
            ()
        ]
    ) |> List.flatten;
  let decl_to_precode module_id =>
    fun
    | VarDecl id type_of =>
      bstype_precode type_of @ (
        switch type_of {
        | Object types => call_property_precode module_id id types
        | _ => []
        }
      )
    | FuncDecl _ type_of => bstype_precode type_of
    | TypeDecl id type_of => {
        let precode = bstype_precode type_of;
        let type_decl =
          Render.typeDeclaration
            name::(String.uncapitalize_ascii id) type_of::(bstype_to_code type_of) ();
        List.append precode [type_decl]
      }
    | ClassDecl _ type_of => bstype_precode type_of
    | InterfaceDecl _ type_of => bstype_precode type_of
    | ExportsDecl type_of =>
      bstype_precode type_of @ (
        switch type_of {
        | Object types => call_property_precode module_id "" types
        | _ => []
        }
      )
    | _ => [""];
  let from_program program =>
    switch program {
    | ModuleDecl id statements =>
      List.map (decl_to_precode id) statements |> List.flatten |> Genutils.uniq |>
      String.concat "\n"
    | TypeDecl _ _ => decl_to_precode "" program |> String.concat "\n"
    | _ => ""
    };
};

let constructor_type class_name =>
  fun
  | Class props => {
      let constructors = List.find_all (fun (id, _) => id == "constructor") props;
      if (List.length constructors == 0) {
<<<<<<< HEAD
        bstype_to_code (Function [("_", Unit)] None (Named class_name))
=======
        bstype_to_code (Function [] [("_", Unit)] (Named class_name))
>>>>>>> 35677b27
      } else {
        let (_, cons_type) = List.hd constructors;
        bstype_to_code cons_type
      }
    }
  | _ => raise (CodegenConstructorError "Type has no constructor");

let rec declaration_to_code module_id types =>
  fun
  | VarDecl id type_of =>
    Render.variableDeclaration
      name::(Genutils.normalize_name id)
      module_id::(Genutils.unquote module_id)
      type_of::(bstype_to_code type_of)
      ()
  | FuncDecl id type_of =>
    Render.variableDeclaration
      name::(Genutils.normalize_name id)
      module_id::(Genutils.unquote module_id)
      type_of::(bstype_to_code type_of)
      splice::Modulegen.(
        switch type_of {
        | Function _ (Some _) _ => true 
        | _ => false 
        }
      )
      ()
  | ExportsDecl type_of =>
    switch type_of {
    | Typeof (Named t) =>
      Typetable.(
        switch (Typetable.get t types) {
        | Class =>
          Render.alias
            name::(Genutils.to_module_name module_id)
            value::("create_" ^ bstype_to_code (Named t))
            ()
        | None => raise (CodegenTypeError "typeof can only operate on classes")
        | NotFound => raise (CodegenTypeError ("Unknown identifier: " ^ t))
        | Variable s => raise (CodegenTypeError ("Cannot use typeof with variable: " ^ s))
        | _ => raise (CodegenTypeError "Invalid type from table being rendered")
        }
      )
    | _ =>
      Render.variableDeclaration
        name::(Genutils.to_module_name module_id)
        type_of::(bstype_to_code type_of)
        module_id::(Genutils.unquote module_id)
        is_exports::true
        ()
    }
  | ModuleDecl id statements =>
    Render.moduleDeclaration
      name::id statements::(List.map (declaration_to_code id types) statements) ()
  | TypeDecl id type_of => ""
  | ClassDecl id type_of => {
      let class_name = String.uncapitalize_ascii id;
      let ctor_type = constructor_type class_name type_of;
      let class_type = bstype_to_code type_of;
      Render.classDeclaration
        name::class_name
        exported_as::id
        module_id::(Genutils.unquote module_id)
        ::class_type
        ::ctor_type
        ()
    }
  | InterfaceDecl id type_of =>
    Render.typeDeclaration
      name::(String.uncapitalize_ascii id) type_of::(bstype_to_code type_of) ();

let program_to_code program =>
  switch program {
  | ModuleDecl id statements =>
    let typeof_table = Typetable.create statements;
    /*Typetable.show typeof_table;*/
    Some (
      Genutils.to_module_name id,
      Precode.from_program program ^
      String.concat "\n" (List.map (declaration_to_code id typeof_table) statements)
    )
  | TypeDecl _ _ => Some ("", Precode.from_program program ^ declaration_to_code "" [] program)
  | _ => None
  };<|MERGE_RESOLUTION|>--- conflicted
+++ resolved
@@ -86,11 +86,11 @@
   | Typeof t => raise (CodegenTypeError "Typeof can only operate on variable declarations")
   | StringLiteral _ =>
     raise (CodegenTypeError "Cannot use string literal outside the context of a union type")
-<<<<<<< HEAD
-  | Function params rest_param rt => {
+  | Function type_params params rest_param rt => {
+      let ctx = {type_params: type_params @ ctx.type_params};
       let print (name, param) => (
         name,
-        bstype_to_code param ^ (Genutils.is_optional (name, param) ? "?" : "")
+        bstype_to_code ::ctx param ^ (Genutils.is_optional param ? "?" : "")
       );
       Render.functionType
         formal_params::(List.map print params)
@@ -100,25 +100,8 @@
           | None => None
           }
         )
-        has_optional::(List.exists Genutils.is_optional params)
-        return_type::(bstype_to_code rt)
-=======
-  | Function type_params params rt => {
-      let ctx = {type_params: type_params @ ctx.type_params};
-      Render.functionType
-        params::(
-          List.map
-            (
-              fun (name, param) => (
-                name,
-                bstype_to_code ::ctx param ^ (Genutils.is_optional param ? "?" : "")
-              )
-            )
-            params
-        )
         has_optional::(List.exists (fun (name, t) => Genutils.is_optional t) params)
         return_type::(bstype_to_code ::ctx rt)
->>>>>>> 35677b27
         ()
     }
   | Class props => {
@@ -144,8 +127,7 @@
     | Union types =>
       let types_precode = List.map bstype_precode types |> List.flatten;
       types_precode @ [string_of_union_types def types]
-<<<<<<< HEAD
-    | Function params rest_param rt =>
+    | Function type_params params rest_param rt =>
       List.map (fun (id, t) => bstype_precode t) params |>
       List.append (
         switch rest_param {
@@ -153,10 +135,6 @@
         | None => []
         }
       ) |> List.flatten
-=======
-    | Function type_params params rt =>
-      List.map (fun (id, t) => bstype_precode t) params |> List.flatten
->>>>>>> 35677b27
     | Object types => List.map (fun (id, type_of) => bstype_precode type_of) types |> List.flatten
     | Class types => List.map (fun (id, type_of) => bstype_precode type_of) types |> List.flatten
     | Optional t => bstype_precode t
@@ -239,11 +217,7 @@
   | Class props => {
       let constructors = List.find_all (fun (id, _) => id == "constructor") props;
       if (List.length constructors == 0) {
-<<<<<<< HEAD
-        bstype_to_code (Function [("_", Unit)] None (Named class_name))
-=======
-        bstype_to_code (Function [] [("_", Unit)] (Named class_name))
->>>>>>> 35677b27
+        bstype_to_code (Function [] [("_", Unit)] None (Named class_name))
       } else {
         let (_, cons_type) = List.hd constructors;
         bstype_to_code cons_type
@@ -266,7 +240,7 @@
       type_of::(bstype_to_code type_of)
       splice::Modulegen.(
         switch type_of {
-        | Function _ (Some _) _ => true 
+        | Function _ _ (Some _) _ => true 
         | _ => false 
         }
       )
